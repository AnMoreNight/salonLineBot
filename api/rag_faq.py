--- conflicted
+++ resolved
@@ -91,8 +91,7 @@
             }
         
         return None
-    
-<<<<<<< HEAD
+
     def _extract_kb_facts(self, faq_item: Dict[str, Any]) -> Dict[str, str]:
         """Extract KB facts from FAQ item with actual salon data"""
         answer_template = faq_item.get('answer_template', '')
@@ -102,19 +101,9 @@
         for key, value in self.kb_data.items():
             if f'{{{key}}}' in answer_template:
                 kb_facts[key] = value
-=======
-    def _format_answer(self, faq_item: Dict[str, Any]) -> str:
-        """Format the answer with actual salon information from KB data"""
-        answer_template = faq_item.get('answer_template', '')
-        
-        # Use actual KB data for replacements
-        formatted_answer = answer_template
-        for key, value in self.kb_data.items():
-            formatted_answer = formatted_answer.replace(f'{{{key}}}', value)
->>>>>>> be558689
         
         return kb_facts
-    
+
     def get_kb_facts(self, user_message: str) -> Optional[Dict[str, Any]]:
         """
         Get KB facts only - for use by ChatGPT
